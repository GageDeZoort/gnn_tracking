--- conflicted
+++ resolved
@@ -70,16 +70,10 @@
     `TCNTrainer` (see example below).
 
     Args:
-<<<<<<< HEAD
         graphs: See ClusterHyperParamScanner
         truth: See ClusterHyperParamScanner
         sectors: See ClusterHyperParamScanner
         pts: See ClusterHyperParamScanner
-=======
-        graphs: See `ClusterHyperParamScanner`
-        truth: See `ClusterHyperParamScanner`
-        sectors: See `ClusterHyperParamScanner`
->>>>>>> 425c89ee
         n_jobs: Number of threads to run in parallel
         n_trials: Number of trials for optimization. If callable, it is called with the
             epoch number and should return the number of trials.
