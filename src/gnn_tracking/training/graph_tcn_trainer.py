--- conflicted
+++ resolved
@@ -38,11 +38,8 @@
         epochs=1000,
         object_loss_mode="purity",
         predict_track_params=False,
-<<<<<<< HEAD
         stop_early: StopEarly = dont_stop_early,
-=======
         lr_scheduler: None | Callable = None,
->>>>>>> e2ce04f5
     ):
         """
 
@@ -144,14 +141,9 @@
                 if self.predict_track_params:
                     loss_P = self.object_loss(W, B, H, P, Y, L, T, R).item()
                     losses["P"].append(loss_P)
-<<<<<<< HEAD
-                acc, TPR, TNR = binary_classification_stats(W, Y, thld)
+                bcs = BinaryClassificationStats(W, Y.long(), thld)
                 total_loss = loss_W + loss_V + loss_B
                 losses["total"].append(total_loss)
-=======
-                bcs = BinaryClassificationStats(W, Y.long(), thld)
-                losses["total"].append(loss_W + loss_V + loss_B)
->>>>>>> e2ce04f5
                 losses["W"].append(loss_W)
                 losses["V"].append(loss_V)
                 losses["B"].append(loss_B)
@@ -192,13 +184,8 @@
             print(f"---- Epoch {epoch} ----")
             self.train_step(epoch)
             thld = self.validate()
-<<<<<<< HEAD
             total_loss = self.test_step(epoch, thld=thld)
             if self.stop_early(total_loss):
                 break
-            # self.scheduler.step()
-=======
-            self.test_step(epoch, thld=thld)
             if self._lr_scheduler:
-                self._lr_scheduler.step()
->>>>>>> e2ce04f5
+                self._lr_scheduler.step()