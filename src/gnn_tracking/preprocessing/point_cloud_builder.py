"""Build point clouds from the input data files."""

import collections
import itertools
import logging
import traceback
from collections import defaultdict
from pathlib import Path, PurePath
from typing import Any, Literal

import awkward as ak
import numpy as np
import pandas as pd
import torch
import uproot
from torch_geometric.data import Data

import gnn_tracking.preprocessing.exatrkx_cell_features as ecf
from gnn_tracking.utils.log import get_logger

pd.options.mode.chained_assignment = None  # default='warn'


def get_truth_edge_index(pids: np.ndarray) -> np.ndarray:
    # Step 1: Store indices by particle ID in a dictionary

    particle_indices = defaultdict(list)
    for idx, pid in enumerate(pids):
        if pid != 0:  # Skip particle ID 0
            particle_indices[pid].append(idx)
    # Step 2: Generate edges directly
    edges = []
    for indices in particle_indices.values():
        if len(indices) < 2:
            continue
        edges.extend(itertools.combinations(indices, 2))
    return np.array(edges).T


DEFAULT_FEATURES = (
    "r",
    "phi",
    "z",
    "eta_rz",
    "u",
    "v",
    "charge_frac",
    "leta",
    "lphi",
    "lx",
    "ly",
    "lz",
    "geta",
    "gphi",
)
_DEFAULT_FEATURE_SCALE = tuple(1 for _ in DEFAULT_FEATURES)


# TODO: In need of refactoring: load_point_clouds should be factored out (this should
#   only be used for building the graphs), and the parsing of the filenames should be
#   done with the function that is also used in build_point_clouds
#   Split up in feature building and sectorization?
#   Class should be refactored as well: Most methods, attributes are private, many are
#   static. Refactoring to be subclass of HyperparametersMixin would allow to easily
#   save all hyperparameters in yaml output file which could be useful for versioning

# For timing performance, the costly functions are loading the data (36%),
# appending features (22%), and getting edges (25%).


class PointCloudBuilder:
    def __init__(
        self,
        *,
        outdir: str | PurePath,
        indir: str | PurePath,
        detector_config: PurePath,
        n_sectors: int,
        redo: bool = True,
        pixel_only: bool = True,
        sector_di: float = 0.0001,
        sector_ds: float = 1.1,
        measurement_mode: bool = False,
        thld: float = 0.5,
        remove_noise: bool = False,
        write_output: bool = True,
        log_level=logging.INFO,
        collect_data: bool = False,
        feature_names: tuple = DEFAULT_FEATURES,
        feature_scale: tuple = _DEFAULT_FEATURE_SCALE,
        add_true_edges: bool = False,
        return_data: bool = False,
<<<<<<< HEAD
        data_type: str = Literal["TrackML", "CMS_MC", "CMS_Run3"],
=======
>>>>>>> 06d9a418
    ):
        """Build point clouds, that is, read the input data files and convert them
        to pytorch geometric data objects (without any edges yet).

        Args:
            outdir: Directory for the output files
            indir: Directory for the input files
            detector_config: Path to the detector configuration file
            n_sectors: Total number of sectors
            redo: Re-compute the point cloud even if it is found
            pixel_only: Construct tracks only from pixel layers
            sector_di: The intercept offset for the extended sector
            sector_ds: The slope offset for the extended sector
            measurement_mode: Produce statistics about the sectorization
            thld: Threshold pt for measurements
            remove_noise: Remove hits with particle_id==0
            write_output: Store the point clouds in a torch .pt file
            log_level: Specify INFO (0) or DEBUG (>0)
            collect_data: Collect data in memory
            feature_names: Names of features to add
            feature_scale: Scale of features
            add_true_edges: Add true edges to the point cloud
        """
        self.outdir = Path(outdir)
        self.outdir.mkdir(parents=True, exist_ok=True)
        self.initial_outdir = self.outdir
        self.indir = Path(indir)
        self.n_sectors = n_sectors
        self.redo = redo
        self.pixel_only = pixel_only
        self.sector_di = sector_di
        self.sector_ds = sector_ds
        self.measurement_mode = measurement_mode
        self.thld = thld
        self.stats = {}
        self.remove_noise = remove_noise
        self.measurements: list[dict[str, Any]] = []
        self.write_output = write_output
        self.feature_names = list(feature_names)
        self.feature_scale = list(feature_scale)
        assert len(self.feature_names) == len(self.feature_scale)
        self.return_data = return_data
<<<<<<< HEAD
        self.data_type = data_type
=======

>>>>>>> 06d9a418
        suffix = "-hits.csv.gz"
        self.ntuple = ""
        self.prefixes: list[Path] = []
        #: Does an output file for a given key exist?
        self.exists: dict[str, bool] = {}
        outfiles = [child.name for child in self.outdir.iterdir()]
        # Sort the files to keep unit tests fixed on different platforms
        self.infiles = sorted(self.indir.iterdir())
        if self.data_type == "TrackML":
            for p in self.infiles:
                if p.name.endswith(suffix):
                    prefix = p.name.replace(suffix, "")
                    evtid = int(prefix[-9:])
                    for s in range(self.n_sectors):
                        key = f"data{evtid}_s{s}.pt"
                        self.exists[key] = key in outfiles
                    self.prefixes.append(self.indir / prefix)

        self.data_list: list[Data] = []
        self.logger = get_logger("PointCloudBuilder", level=log_level)
        self._collect_data = collect_data
        self.add_true_edges = add_true_edges
        self._detector = ecf.load_detector(Path(detector_config))[1]

    @staticmethod
    def calc_eta(r: np.ndarray, z: np.ndarray) -> np.ndarray:
        """Compute pseudorapidity (spatial)."""
        theta = np.arctan2(r, z)
        return -np.log(np.tan(theta / 2.0))

    def restrict_to_subdetectors(self, hits: pd.DataFrame) -> pd.DataFrame:
        """Rename (volume, layer) pairs with an integer label. If only pixel det, subset data"""
        pixel_barrel = [(8, 2), (8, 4), (8, 6), (8, 8)]
        pixel_LEC = [(7, 14), (7, 12), (7, 10), (7, 8), (7, 6), (7, 4), (7, 2)]
        pixel_REC = [(9, 2), (9, 4), (9, 6), (9, 8), (9, 10), (9, 12), (9, 14)]
        if self.pixel_only:
            available_allowed_layers = sorted(pixel_barrel + pixel_REC + pixel_LEC)
        else:
            available_allowed_layers = (
                hits[["volume_id", "layer_id"]]
                .value_counts()
                .reset_index()
                .sort_values(by=["volume_id", "layer_id"])
            )
            available_allowed_layers = [
                tuple(x)
                for x in available_allowed_layers[["volume_id", "layer_id"]].to_numpy()
            ]

        new_layer_ids = dict(
            zip(available_allowed_layers, range(len(available_allowed_layers)))
        )

        hits["layer"] = pd.Series(list(zip(hits["volume_id"], hits["layer_id"]))).map(
            new_layer_ids
        )

        return hits

    def append_features(
        self,
        hits: pd.DataFrame,
    ) -> pd.DataFrame:
        """Add additional features to the hits dataframe and return it."""

        hits["r"] = np.sqrt(hits.x**2 + hits.y**2)
        hits["phi"] = np.arctan2(hits.y, hits.x)
        hits["eta_rz"] = self.calc_eta(hits.r, hits.z)
        hits["u"] = hits["x"] / (hits["x"] ** 2 + hits["y"] ** 2)
        hits["v"] = hits["y"] / (hits["x"] ** 2 + hits["y"] ** 2)
        return hits

    def append_cell_features(
        self, hits: pd.DataFrame, cells: pd.DataFrame
    ) -> pd.DataFrame:
        # add in channel-specific info
        cells_agg = cells.groupby(["hit_id"]).agg(
            charge_sum=pd.NamedAgg(column="value", aggfunc="sum"),
            channel_counts=pd.NamedAgg(column="value", aggfunc="size"),
        )
        cells_agg["charge_frac"] = cells_agg.charge_sum / cells_agg.channel_counts
        hits = pd.merge(hits, cells_agg, on="hit_id", how="left")

        return ecf.augment_hit_features(hits, cells, detector_proc=self._detector)

    def sector_hits(
        self, hits: pd.DataFrame, sector_id: int, particle_id_counts: dict[int, int]
    ) -> pd.DataFrame:
        """Break an event into (optionally) extended sectors."""

        if self.n_sectors == 1:
            hits["sector"] = 0
            return hits

        # build sectors in each 2*np.pi/self.n_sectors window
        theta = np.pi / self.n_sectors
        slope = np.arctan(theta)
        hits["ur"] = hits["u"] * np.cos(2 * sector_id * theta) - hits["v"] * np.sin(
            2 * sector_id * theta
        )
        hits["vr"] = hits["u"] * np.sin(2 * sector_id * theta) + hits["v"] * np.cos(
            2 * sector_id * theta
        )
        sector = hits[
            ((hits.vr > -slope * hits.ur) & (hits.vr < slope * hits.ur) & (hits.ur > 0))
        ]

        # assign when the majority of the particle's hits are in a sector
        particle_id_sectors = collections.defaultdict(lambda: -1)
        for pid in np.unique(sector.particle_id.to_numpy()):
            if pid == 0:
                continue
            hits_in_sector = len(sector[sector.particle_id == pid])
            hits_for_pid = particle_id_counts[particle_id_counts["particle_id"] == pid]
            if (hits_in_sector / len(hits_for_pid)) >= 0.5:
                particle_id_sectors[pid] = sector_id

        lower_bound = -self.sector_ds * slope * hits.ur - self.sector_di
        upper_bound = self.sector_ds * slope * hits.ur + self.sector_di
        extended_sector = hits[
            ((hits.vr > lower_bound) & (hits.vr < upper_bound) & (hits.ur > 0))
        ]

        extended_sector["sector"] = extended_sector["particle_id"].map(
            particle_id_sectors
        )

        measurements = {}
        if self.measurement_mode:
            measurements["n_hits"] = len(sector)
            measurements["n_hits_ext"] = len(extended_sector)
            if len(sector) > 0:
                measurements["n_hits_ratio"] = len(extended_sector) / len(sector)
            else:
                measurements["n_hits_ratio"] = 0

            measurements["n_unique_pids"] = len(
                np.unique(extended_sector.particle_id.to_numpy())
            )

            majority_contained = []
            for pid in np.unique(extended_sector.particle_id.to_numpy()):
                if pid == 0:
                    continue
                group = hits[hits.particle_id == pid]
                in_sector = (
                    (group.vr < slope * group.ur)
                    & (group.vr > -slope * group.ur)
                    & (group.pt >= self.thld)
                )
                n_total = len(
                    particle_id_counts[particle_id_counts["particle_id"] == pid]
                )
                if sum(in_sector) / n_total < 0.5:
                    continue

                in_ext_sector = (
                    (group.vr < (self.sector_ds * slope * group.ur + self.sector_di))
                    & (group.vr > (-self.sector_ds * slope * group.ur - self.sector_di))
                    & (group.pt > self.thld)
                )
                majority_contained.append(sum(in_ext_sector) == n_total)

            def zero_div(x, y):
                return x / y if y != 0 else 0

            efficiency = zero_div(sum(majority_contained), len(majority_contained))
            measurements["majority_contained"] = efficiency
            self.measurements.append(measurements)

        return extended_sector

    def _get_edge_index(self, particle_id: np.ndarray) -> torch.Tensor:
        if self.add_true_edges:
            edges = torch.tensor(get_truth_edge_index(particle_id)).long()
        else:
            edges = torch.zeros((2, 0)).long()
        return edges

    def to_pyg_data(self, hits: pd.DataFrame) -> Data:
        """Build the output data structure"""
        return Data(
            x=torch.tensor(
                hits[self.feature_names].to_numpy() / self.feature_scale,
                dtype=torch.float32,
            ),
            edge_index=self._get_edge_index(hits["particle_id"].values),
            y=torch.zeros(0).float(),
            layer=torch.tensor(hits.layer_id.values).long(),
            particle_id=torch.tensor(hits["particle_id"].values).long(),
            pt=torch.tensor(hits["pt"].values).float(),
            reconstructable=torch.tensor(hits["reconstructable"].values).long(),
            sector=torch.tensor(hits["sector"].values).long(),
            eta=torch.tensor(hits["eta_pt"].values).float(),
            n_hits=torch.tensor(hits["n_hits"].values).long(),
            n_layers_hit=torch.tensor(hits["n_layers_hit"].values).long(),
        )

    def get_measurements(self) -> dict[str, float]:
        measurements = pd.DataFrame(self.measurements)
        means = measurements.mean()
        stds = measurements.std()
        output = {}
        for var in means.index:
            output[var] = means[var]
            output[var + "_err"] = stds[var]
        return output

    def process(
        self,
        start: int | None = 0,
        stop: int | None = None,
        ignore_loading_errors=False,
    ):
        """Process input files from self.input_files and write output files to
        self.output_files

        Args:
            start: index of first file to process
            stop: index of last file to process (or None). Can be higher than total
                number of files.
            ignore_loading_errors: if True, ignore errors when loading event
        Returns:

        """
<<<<<<< HEAD
        for i in range(start, stop):
            self.logger.debug("Processing %s", i)
=======

        for f in self.prefixes[start:stop]:
            self.logger.debug("Processing %s", f)

            evtid = int(f.name[-9:])

>>>>>>> 06d9a418
            try:
                if self.data_type == "TrackML":
                    f = self.prefixes[i]
                    evtid = int(f.name[-9:])
                    hits = self.read_trackml(f)
                elif self.data_type == "CMS_MC":
                    evtid = i
                    hits = self.read_cms_mc(i)
            except Exception:
                if ignore_loading_errors:
                    self.logger.error("Error loading event %d", evtid)
                    self.logger.error(traceback.format_exc())
                    continue
                raise

            pid_layer_count = (
                hits.groupby("particle_id")
                .agg(
                    n_hits=("particle_id", "size"), n_layers_hit=("layer_id", "nunique")
                )
                .reset_index()
            )
            # is the second condition necessary...
            hits = hits.merge(pid_layer_count, on="particle_id", how="left")
            hits["reconstructable"] = (hits["n_layers_hit"] >= 3) & (
                hits["particle_id"] > 0
            )
            n_particles = len(np.unique(hits.particle_id.to_numpy()))
            n_hits = len(hits)
            n_noise = len(hits[hits.particle_id == 0])
            n_sector_hits = 0  # total quantities appearing in sectored graph
            n_sector_particles = 0
            sector_list = []

            for s in range(self.n_sectors):
                name = f"data{evtid}_s{s}.pt"
                # not implemented with CMS yet
                if self.data_type == "TrackML" and self.exists[name] and not self.redo:
                    if self._collect_data:
                        data = torch.load(self.outdir / name)
                        # this append can slow the code down too much
                        self.data_list.append(data)
                    self.logger.debug("skipping %s", name)
                    continue
                sector = self.sector_hits(
                    hits,
                    s,
                    particle_id_counts=pid_layer_count[["particle_id", "n_hits"]],
                )
                n_sector_hits += len(sector)
                n_sector_particles += len(np.unique(sector.particle_id.to_numpy()))
                sector = self.to_pyg_data(sector)
                if self.return_data and self.n_sectors > 1:
                    sector_list.append(sector)
                outfile = self.outdir / name
                if self.write_output:
                    torch.save(sector, outfile)
                if self._collect_data:
                    self.data_list.append(sector)
                self.logger.debug("wrote %s", outfile)

            self.stats[evtid] = {
                "n_hits": n_hits,
                "n_particles": n_particles,
                "n_noise": n_noise,
                "n_sector_hits": n_sector_hits,
                "n_sector_particles": n_sector_particles,
            }

            for var in list(locals().keys()):  # Use list() to avoid RuntimeError
                del locals()[var]  # Deleting variable from local scope

        self.logger.debug("Output statistics: %s", self.stats[evtid])
        if self.measurement_mode:
            measurements = pd.DataFrame(self.measurements)
            means = measurements.mean()
            stds = measurements.std()
            for var in stds.index:
                _ = f"{var}: {means[var]:.4f}+/-{stds[var]:.4f}"
                self.logger.debug(_)

<<<<<<< HEAD
    # this speeds up the code slightly, if need more capability, use from trackml.dataset import load_event
    def read_trackml(self, f):
        f = str(f)
        suffix = ".csv.gz"
        cells = pd.read_csv(f + "-cells" + suffix, header=0, index_col=False)
        hits = pd.read_csv(f + "-hits" + suffix, header=0, index_col=False)
        truth = pd.read_csv(f + "-truth" + suffix, header=0, index_col=False)
        particles = pd.read_csv(f + "-particles" + suffix, header=0, index_col=False)

        hits = self.restrict_to_subdetectors(hits)
        hits = hits.dropna(subset="layer")

        cells = cells[cells.hit_id.isin(hits.hit_id)].copy()
        # handle noise
        truth_noise = truth[["hit_id", "particle_id"]][truth.particle_id == 0]
        truth_noise["pt"] = 0
        particles["pt"] = np.sqrt(particles.px**2 + particles.py**2)
        particles["eta_pt"] = self.calc_eta(particles.pt, particles.pz)
        truth = truth[["hit_id", "particle_id"]].merge(
            particles[["particle_id", "pt", "eta_pt", "q", "vx", "vy"]],
            on="particle_id",
        )

        # optionally add noise
        if not self.remove_noise:
            truth = pd.concat([truth, truth_noise])

        hits = self.append_cell_features(hits, cells)
        hits = self.append_features(hits)

        hits = hits.merge(truth[["hit_id", "particle_id", "pt", "eta_pt"]], on="hit_id")

        # append volume labels as one-hot features to X
        volume_labels = ["V7", "V8", "V9", "V12", "V13", "V14", "V16", "V17", "V18"]
        for v in volume_labels:
            hits[v] = (hits.volume_id == int(v[1:])).astype(int)
=======
        if self.return_data and self.n_sectors > 1:
            graph_out = sector_list
        elif self.return_data:
            graph_out = sector
        else:
            graph_out = None
        return graph_out

>>>>>>> 06d9a418

        return hits

    def read_cms_mc(self, evt_num):
        # the event numbering in each file starts from zero
        file_evt_num = evt_num - int(evt_num / 1000) * 1000
        if evt_num % 1000 == 0 or self.ntuple == "":
            self.ntuple, self.key, self.hit_key, self.cell_key = (
                self.load_new_cms_mc_file(evt_num)
            )
            subdir = Path(f"part_{int(evt_num/1000)}")
            self.outdir = self.initial_outdir / subdir
            # Create the directory if it doesn't exist
        self.outdir.mkdir(parents=True, exist_ok=True)
        hits = ak.to_dataframe(
            self.ntuple[self.key][self.hit_key].arrays(
                entry_start=file_evt_num, entry_stop=file_evt_num + 1
            )
        )
        cells = ak.to_dataframe(
            self.ntuple[self.key][self.cell_key].arrays(
                entry_start=file_evt_num, entry_stop=file_evt_num + 1
            )
        )
        cells = cells.rename({"charge_value": "value"}, axis=1)
        assert len(hits) > 0, f"the hits in event {evt_num} are empty "
        hits = hits.rename({"sim_pt": "pt", "sim_eta": "eta_pt"}, axis=1)
        # fake particles are -1 here, was 0 in trackml
        # in root files, background hits don't have a pid, so assign one by grouping on pt
        signal = hits[hits["particle_id"] > 0]
        background = hits[hits["particle_id"] == -1]
        assert len(signal) + len(background) == len(hits)
        background_by_pt = (
            background[["particle_id", "pt"]].value_counts().reset_index()
        )
        background_by_pt["particle_id"] = list(
            range(-1, -len(background_by_pt) - 1, -1)
        )
        background_w_pid = background.drop("particle_id", axis=1).merge(
            background_by_pt, on="pt"
        )
        hits_w_bkg_pid = pd.concat(
            [signal, background_w_pid.drop("count", axis=1)], axis=0
        )
        hits = self.append_cell_features(hits_w_bkg_pid, cells)
        if self.pixel_only:
            hits = hits[hits["volume_id"].isin([1, 2, 3])]
        return self.append_features(hits)

    def load_new_cms_mc_file(self, evt_num):
        # each file contains 1000 events
        file_number = evt_num // 1000 + 1
        ntuple_file = uproot.open(self.indir + "ntuple_" + str(file_number) + ".root")
        # each file will have unique keys
        ntuple_key = list(ntuple_file.keys()[0])
        sub_keys = ntuple_file[ntuple_key].keys()
        hit_key = next(x for x in sub_keys if x.startswith("hits"))
        cell_key = next(x for x in sub_keys if x.startswith("cell"))
        return ntuple_file, ntuple_key, hit_key, cell_key

    def read_cms_run3(self, f):
        err_msg = f"You passed a file {f}, but CMS Run 3 data is not implemented yet"
        raise NotImplementedError(err_msg)<|MERGE_RESOLUTION|>--- conflicted
+++ resolved
@@ -90,10 +90,8 @@
         feature_scale: tuple = _DEFAULT_FEATURE_SCALE,
         add_true_edges: bool = False,
         return_data: bool = False,
-<<<<<<< HEAD
         data_type: str = Literal["TrackML", "CMS_MC", "CMS_Run3"],
-=======
->>>>>>> 06d9a418
+
     ):
         """Build point clouds, that is, read the input data files and convert them
         to pytorch geometric data objects (without any edges yet).
@@ -136,11 +134,8 @@
         self.feature_scale = list(feature_scale)
         assert len(self.feature_names) == len(self.feature_scale)
         self.return_data = return_data
-<<<<<<< HEAD
         self.data_type = data_type
-=======
-
->>>>>>> 06d9a418
+
         suffix = "-hits.csv.gz"
         self.ntuple = ""
         self.prefixes: list[Path] = []
@@ -366,17 +361,9 @@
         Returns:
 
         """
-<<<<<<< HEAD
         for i in range(start, stop):
             self.logger.debug("Processing %s", i)
-=======
-
-        for f in self.prefixes[start:stop]:
-            self.logger.debug("Processing %s", f)
-
-            evtid = int(f.name[-9:])
-
->>>>>>> 06d9a418
+
             try:
                 if self.data_type == "TrackML":
                     f = self.prefixes[i]
@@ -458,7 +445,6 @@
                 _ = f"{var}: {means[var]:.4f}+/-{stds[var]:.4f}"
                 self.logger.debug(_)
 
-<<<<<<< HEAD
     # this speeds up the code slightly, if need more capability, use from trackml.dataset import load_event
     def read_trackml(self, f):
         f = str(f)
@@ -495,16 +481,6 @@
         volume_labels = ["V7", "V8", "V9", "V12", "V13", "V14", "V16", "V17", "V18"]
         for v in volume_labels:
             hits[v] = (hits.volume_id == int(v[1:])).astype(int)
-=======
-        if self.return_data and self.n_sectors > 1:
-            graph_out = sector_list
-        elif self.return_data:
-            graph_out = sector
-        else:
-            graph_out = None
-        return graph_out
-
->>>>>>> 06d9a418
 
         return hits
 
