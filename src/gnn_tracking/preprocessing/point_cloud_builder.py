--- conflicted
+++ resolved
@@ -46,11 +46,7 @@
             feature_names: Names of features that are passed on to pyg data
             feature_scale: Scaling of features given by ``feature_names``
             measurement_mode:
-<<<<<<< HEAD
             thld: pt threshold for reconstructable particles
-=======
-            thld: pt threshold
->>>>>>> 7aeb7e5b
             remove_noise:
             write_output:
             log_level:
@@ -71,13 +67,8 @@
         self.thld = thld
         self.stats = {}
         self.remove_noise = remove_noise
-<<<<<<< HEAD
-        self.particle_id_counts = None
         self.measurements: list[dict[str, Any]] = []
-=======
-        self.measurements = []
         self.write_output = write_output
->>>>>>> 7aeb7e5b
 
         suffix = "-hits.csv.gz"
         self.prefixes: list[str] = []
