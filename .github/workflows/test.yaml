name: Python package

on:
  push:
    branches:
      - main
  pull_request:
    branches:
      - main

concurrency:
  group: ${{ github.workflow }}-${{ github.ref }}
  cancel-in-progress: true

jobs:
  build:
    # See https://stackoverflow.com/questions/72703363
    defaults:
      run:
        shell: bash -l {0}
    runs-on: ubuntu-latest
    if: ${{ !github.event.pull_request.draft }}

    steps:
      - uses: actions/checkout@v4
      - name: Install Conda environment from environment.yml
        uses: mamba-org/provision-with-micromamba@main
        with:
          environment-file: environments/minimal.yml
          environment-name: anaconda-client-env
          cache-downloads: true
          cache-env: true
      - name: Pip install package
        run: |
          python -m pip install --upgrade pip
          pip install .[testing]
          pip install wandb
      - name: Test with pytest
        run: |
<<<<<<< HEAD
          pytest
=======
          pytest
>>>>>>> 06d9a418
<|MERGE_RESOLUTION|>--- conflicted
+++ resolved
@@ -37,8 +37,4 @@
           pip install wandb
       - name: Test with pytest
         run: |
-<<<<<<< HEAD
           pytest
-=======
-          pytest
->>>>>>> 06d9a418
