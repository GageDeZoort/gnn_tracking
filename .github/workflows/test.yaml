name: Python package

on:
  push:
    branches:
      - main
  pull_request:
    branches:
      - main

concurrency:
  group: ${{ github.workflow }}-${{ github.ref }}
  cancel-in-progress: true

jobs:
  build:
    # See https://stackoverflow.com/questions/72703363
    defaults:
      run:
        shell: bash -l {0}
    runs-on: ubuntu-latest
    if: ${{ !github.event.pull_request.draft }}

    steps:
      - uses: actions/checkout@v4
      - name: Install Conda environment from environment.yml
        uses: mamba-org/provision-with-micromamba@main
        with:
          environment-file: environments/minimal.yml
          environment-name: anaconda-client-env
          cache-downloads: true
          cache-env: true
      - name: Pip install package
        run: |
          python -m pip install --upgrade pip
          pip install .[testing]
          pip install wandb
      - name: Test with pytest
        run: |
<<<<<<< HEAD
          pytest
=======
          pytest
      - name: Explicitly convert coverage to xml
        run: coverage xml
      - name: Upload coverage report
        uses: codecov/codecov-action@v4.5.0
>>>>>>> c49e637c
<|MERGE_RESOLUTION|>--- conflicted
+++ resolved
@@ -37,12 +37,4 @@
           pip install wandb
       - name: Test with pytest
         run: |
-<<<<<<< HEAD
           pytest
-=======
-          pytest
-      - name: Explicitly convert coverage to xml
-        run: coverage xml
-      - name: Upload coverage report
-        uses: codecov/codecov-action@v4.5.0
->>>>>>> c49e637c
